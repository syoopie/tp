--- conflicted
+++ resolved
@@ -1,9 +1,5 @@
 #copyButton, #helpMessage {
-<<<<<<< HEAD
     -fx-font-family: "Roboto Thin";
-}
-=======
-    -fx-font-family: "Open Sans";
 }
 
 .root {
@@ -33,4 +29,3 @@
 .text-field {
     -fx-prompt-text-fill: gray;
 }
->>>>>>> d26c5395
