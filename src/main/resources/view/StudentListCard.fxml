--- conflicted
+++ resolved
@@ -79,17 +79,20 @@
                    <Font size="22.0" />
                </font>
         </Text>
+
       </HBox>
-<<<<<<< HEAD
-      <FlowPane fx:id="tags" />
-      <Label fx:id="phone" style="-fx-text-fill: #E9AFFF;" styleClass="cell_small_label" text="\$phone" />
-      <Label fx:id="major" style="-fx-text-fill: #E9AFFF;" styleClass="cell_small_label" text="\$major" />
-      <Label fx:id="year" style="-fx-text-fill: #E9AFFF;" styleClass="cell_small_label" text="\$year" />
-      <Label fx:id="nusNetId" style="-fx-text-fill: #E9AFFF;" styleClass="cell_small_label" text="\$nusnetid" />
-      <Label fx:id="email" style="-fx-text-fill: #E9AFFF;" styleClass="cell_small_label" text="\$email" />
-      <Label fx:id="enrolledEvents" style="-fx-text-fill: #E9AFFF;" styleClass="cell_small_label" text="\$enrolledEvents" />
-=======
->>>>>>> a140130c
+        <HBox>
+            <Text fill="#e9afff" text="Enrolled Events: ">
+                <font>
+                    <Font name="System Bold" size="22.0" />
+                </font></Text>
+            <Text fx:id="enrolledEvents" fill="WHITE" style="-fx-font-size: 18px" styleClass="cell_small_label" text="\$email" translateY="3.8">
+                <font>
+                    <Font size="22.0" />
+                </font>
+            </Text>
+        </HBox>
+
     </VBox>
       <rowConstraints>
          <RowConstraints />
