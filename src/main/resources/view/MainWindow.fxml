--- conflicted
+++ resolved
@@ -63,7 +63,6 @@
           <StackPane fx:id="studentListPanelPlaceholder" VBox.vgrow="ALWAYS"/>
         </VBox>
 
-<<<<<<< HEAD
         <VBox fx:id="eventList" styleClass="pane-with-border" minWidth="340" prefWidth="340" VBox.vgrow="ALWAYS">
           <padding>
             <Insets top="10" right="10" bottom="10" left="10" />
@@ -71,10 +70,7 @@
           <StackPane fx:id="eventListPanelPlaceholder" VBox.vgrow="ALWAYS"/>
         </VBox>
 
-        <StackPane fx:id="statusbarPlaceholder" VBox.vgrow="NEVER" />
-=======
         <StackPane fx:id="statusBarPlaceholder" VBox.vgrow="NEVER" />
->>>>>>> ffb7e2eb
       </VBox>
     </Scene>
   </scene>
