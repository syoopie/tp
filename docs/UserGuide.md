--- conflicted
+++ resolved
@@ -74,11 +74,7 @@
 
 Adds a student to NUSTracker
 
-<<<<<<< HEAD
 Command: `add n/STUDENT_NAME m/MAJOR id/STUDENT_ID y/YEAR p/NUMBER e/EMAIL [ev/EVENT] [t/TAGS]`
-=======
-Command: `add n/STUDENT_NAME m/MAJOR id/STUDENT_ID y/YEAR p/NUMBER e/EMAIL`
->>>>>>> 6195bbeb
 
 Examples:
 * add n/John Doe m/CS id/e1283011 y/2 p/81231293 e/johndoe@example.com 
@@ -106,9 +102,6 @@
 
 Format: `list`
 
-<<<<<<< HEAD
-### Editing a student : `edit`
-=======
 ### Filter students by tags: `filter`
 
 Filters students whose data contains the given field.
@@ -126,7 +119,6 @@
 _**Coming soon:** Filter by multiple fields._
 
 ### Editing a person : `edit`
->>>>>>> 6195bbeb
 
 Edits an existing student in the address book.
 
